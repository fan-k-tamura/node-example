--- conflicted
+++ resolved
@@ -1,7 +1,2 @@
-<<<<<<< HEAD
-test
+test1
 
-
-=======
-test1
->>>>>>> 50d37afa
